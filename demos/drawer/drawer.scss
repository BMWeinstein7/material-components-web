//
// Copyright 2017 Google Inc. All Rights Reserved.
//
// Licensed under the Apache License, Version 2.0 (the "License");
// you may not use this file except in compliance with the License.
// You may obtain a copy of the License at
//
//      http://www.apache.org/licenses/LICENSE-2.0
//
// Unless required by applicable law or agreed to in writing, software
// distributed under the License is distributed on an "AS IS" BASIS,
// WITHOUT WARRANTIES OR CONDITIONS OF ANY KIND, either express or implied.
// See the License for the specific language governing permissions and
// limitations under the License.
//

@import "../../packages/mdc-list/mixins";
@import "../../packages/mdc-form-field/mdc-form-field";
@import "../common";
@import "../../packages/mdc-drawer/mdc-drawer";
@import "../../packages/mdc-drawer/mixins";
@import "../../packages/mdc-elevation/mdc-elevation";
@import "../../packages/mdc-list/mdc-list";

<<<<<<< HEAD
/* Ensure layout covers the entire screen. */
html {
  height: 100%;
}

/* Place drawer and content side by side. */
.demo-body {
  display: flex;
  padding: 0;
  margin: 0;
  box-sizing: border-box;
  min-height: 100%;
}

/* Stack toolbar and main on top of each other. */
.demo-content {
  height: 100%;
  box-sizing: border-box;
}

/* Place drawer above toolbar shadow. */
.demo-drawer-above-permanent {
  z-index: 2;
}

.demo-main {
  padding-left: 16px;
}

.extra-content-wrapper {
  padding: 10px;
}

#extra-wide-content {
  width: 200vw;
}

#extra-tall-content {
  height: 200vh;
}

.demo-body--drawer-above,
.demo-body--drawer-persistent {
  flex-direction: row;
  width: 100%;
}

.demo-body--drawer-below {
  flex-direction: column;
}

.demo-content--drawer-below {
  display: flex;
  flex: 1 1 auto;
}

.demo-content--drawer-above,
.demo-content--drawer-persistent {
  display: inline-flex;
  flex-direction: column;
  flex-grow: 1;
=======
.demo-drawer--custom {
  @include mdc-drawer-fill-color($material-color-teal-900);
  @include mdc-drawer-ink-color(#fff);
  @include mdc-list-item-graphic-ink-color(#fff);

  .demo-drawer-list-item {
    @include mdc-list-item-graphic-ink-color(text-icon-on-dark);
    @include mdc-list-item-primary-text-ink-color(text-secondary-on-dark);
  }

  .demo-drawer-list-item.mdc-list-item--selected {
    @include mdc-list-item-graphic-ink-color(text-primary-on-dark);
    @include mdc-list-item-primary-text-ink-color(text-primary-on-dark);
  }
}

.demo-drawer--accessible {
  @include mdc-drawer-fill-color-accessible($material-color-indigo-500);

  .demo-drawer-list-item {
    @include mdc-list-item-graphic-ink-color(text-icon-on-dark);
    @include mdc-list-item-primary-text-ink-color(text-secondary-on-dark);
  }

  .demo-drawer-list-item.mdc-list-item--selected {
    @include mdc-list-item-graphic-ink-color(text-primary-on-dark);
    @include mdc-list-item-primary-text-ink-color(text-primary-on-dark);
  }
}

.demo-form-field {
  margin: 16px 0;
>>>>>>> 921a41f1
}<|MERGE_RESOLUTION|>--- conflicted
+++ resolved
@@ -22,7 +22,6 @@
 @import "../../packages/mdc-elevation/mdc-elevation";
 @import "../../packages/mdc-list/mdc-list";
 
-<<<<<<< HEAD
 /* Ensure layout covers the entire screen. */
 html {
   height: 100%;
@@ -84,7 +83,8 @@
   display: inline-flex;
   flex-direction: column;
   flex-grow: 1;
-=======
+}
+
 .demo-drawer--custom {
   @include mdc-drawer-fill-color($material-color-teal-900);
   @include mdc-drawer-ink-color(#fff);
@@ -117,5 +117,4 @@
 
 .demo-form-field {
   margin: 16px 0;
->>>>>>> 921a41f1
 }
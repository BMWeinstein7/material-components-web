--- conflicted
+++ resolved
@@ -16,28 +16,6 @@
  */
 
 /**
- * @typedef {{
- *   constructor: !Function,
- *   className: string,
- *   cssClass: string,
- *   widget: string,
- *   callbacks: !Array<function(!HTMLElement)>
- * }}
- */
-var ComponentConfig;  // jshint ignore:line
-
-/**
- * @typedef {{
- *   element_: !HTMLElement,
- *   className: string,
- *   classAsString: string,
- *   cssClass: string,
- *   widget: string
- * }}
- */
-var Component;  // jshint ignore:line
-
-/**
  * A component handler interface using the revealing module design pattern.
  * More details on this design pattern here:
  * https://github.com/jasonmayes/mdl-component-design-pattern
@@ -47,17 +25,10 @@
 var componentHandler = (function() {
   'use strict';
 
-<<<<<<< HEAD
-  /** @type {!Array<ComponentConfig>} */
-  var registeredComponents_ = [];
-
-  /** @type {!Array<Component>} */
-=======
   /** @type {!Array<componentHandler.ComponentConfig>} */
   var registeredComponents_ = [];
 
   /** @type {!Array<componentHandler.Component>} */
->>>>>>> 711f3185
   var createdComponents_ = [];
 
   var downgradeMethod_ = 'mdlDowngrade_';
@@ -67,11 +38,7 @@
    * Searches registered components for a class we are interested in using.
    * Optionally replaces a match with passed object if specified.
    * @param {string} name The name of a class we want to use.
-<<<<<<< HEAD
-   * @param {ComponentConfig=} optReplace Optional object to replace match with.
-=======
    * @param {componentHandler.ComponentConfig=} optReplace Optional object to replace match with.
->>>>>>> 711f3185
    * @return {!Object|boolean}
    * @private
    */
@@ -230,11 +197,7 @@
    * @param {{constructor: !Function, classAsString: string, cssClass: string, widget: string}} config
    */
   function registerInternal(config) {
-<<<<<<< HEAD
-    var newConfig = /** @type {ComponentConfig} */ ({
-=======
     var newConfig = /** @type {componentHandler.ComponentConfig} */ ({
->>>>>>> 711f3185
       'classConstructor': config.constructor,
       'className': config.classAsString,
       'cssClass': config.cssClass,

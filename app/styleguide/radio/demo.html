--- conflicted
+++ resolved
@@ -15,17 +15,10 @@
 
   <p>A radio button can either be a primary action or a secondary action.</p>
 
-<<<<<<< HEAD
   <section class="PreviewBlock">
-    <label class="RadioButton-label">
-      <input type="radio" class="RadioButton RippleEffect" name="wifi[]" value="1" checked />
-      Always
-=======
-  <section class="preview-block">
     <label class="wsk-radio wsk-js-radio wsk-js-ripple-effect" for="wifi1">
       <input type="radio" id="wifi1" class="wsk-radio__button" name="wifi[]" value="1" checked />
       <span class="wsk-radio__label">Always</span>
->>>>>>> 90863a2b
     </label>
 
     <label class="wsk-radio wsk-js-radio wsk-js-ripple-effect" for="wifi2">

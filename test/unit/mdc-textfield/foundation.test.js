--- conflicted
+++ resolved
@@ -368,9 +368,6 @@
   td.verify(helperText.setContent('foo'));
 });
 
-<<<<<<< HEAD
-test('on input styles label if input event occurs without any other events', () => {
-=======
 test('#updateOutline updates the SVG path of the outline element', () => {
   const {foundation, mockAdapter, label, outline} = setupTest();
   td.when(label.getWidth()).thenReturn(30);
@@ -393,8 +390,7 @@
   td.verify(outline.updateSvgPath(30 * numbers.DENSE_LABEL_SCALE, 8, false));
 });
 
-test('on input floats label if input event occurs without any other events', () => {
->>>>>>> 5a196955
+test('on input styles label if input event occurs without any other events', () => {
   const {foundation, mockAdapter, label} = setupTest();
   let input;
 
@@ -447,9 +443,6 @@
   td.verify(mockAdapter.addClass(cssClasses.FOCUSED));
 });
 
-<<<<<<< HEAD
-test('on focus styles label', () => {
-=======
 test('on focus activates bottom line', () => {
   const {foundation, mockAdapter, bottomLine} = setupTest();
   let focus;
@@ -462,8 +455,7 @@
   td.verify(bottomLine.activate());
 });
 
-test('on focus floats label', () => {
->>>>>>> 5a196955
+test('on focus styles label', () => {
   const {foundation, mockAdapter, label} = setupTest();
   let focus;
   td.when(mockAdapter.registerInputInteractionHandler('focus', td.matchers.isA(Function)))

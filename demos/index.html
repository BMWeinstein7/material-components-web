<!DOCTYPE html>
<!--
  Copyright 2016 Google Inc. All rights reserved.

  Licensed under the Apache License, Version 2.0 (the "License");
  you may not use this file except in compliance with the License.
  You may obtain a copy of the License at

      https://www.apache.org/licenses/LICENSE-2.0

  Unless required by applicable law or agreed to in writing, software
  distributed under the License is distributed on an "AS IS" BASIS,
  WITHOUT WARRANTIES OR CONDITIONS OF ANY KIND, either express or implied.
  See the License for the specific language governing permissions and
  limitations under the License
-->
<html>
  <head>
    <meta charset="utf-8">
    <title>Material Components Catalog</title>
    <meta name="viewport" content="width=device-width, initial-scale=1">
    <link rel="icon" type="image/png" href="/images/logo_components_color_2x_web_48dp.png">
    <script src="/assets/index.css.js"></script>
    <link rel="stylesheet" href="https://fonts.googleapis.com/css?family=Roboto+Mono">
    <link rel="stylesheet" href="https://fonts.googleapis.com/css?family=Roboto:300,400,500">
  </head>
  <body class="mdc-typography">
    <header class="mdc-toolbar mdc-toolbar--fixed">
      <div class="mdc-toolbar__row">
        <section class="mdc-toolbar__section mdc-toolbar__section--align-start">
          <span class="catalog-logo mdc-toolbar__menu-icon">
            <img src="/images/ic_component_24px_white.svg">
          </span>
          <span class="mdc-toolbar__title catalog-title">Material Components Catalog</span>
        </section>
      </div>
    </header>
    <main>
      <nav class="mdc-toolbar-fixed-adjust">
        <div role="list" class="demo-catalog-list mdc-list mdc-list--two-line">
          <a href="button.html" role="listitem" class="mdc-list-item">
            <span class="demo-catalog-list-icon mdc-list-item__graphic"><img src="/images/ic_button_24px.svg" /></span>
            <span class="mdc-list-item__text">
              Button
              <span class="mdc-list-item__secondary-text">Raised and flat buttons</span>
            </span>
          </a>
          <a href="card.html" role="listitem" class="mdc-list-item">
            <span class="demo-catalog-list-icon mdc-list-item__graphic"><img src="/images/ic_card_24px.svg" /></span>
            <span class="mdc-list-item__text">
              Card
              <span class="mdc-list-item__secondary-text">Various card layout styles</span>
            </span>
          </a>
          <a href="checkbox.html" role="listitem" class="mdc-list-item">
            <span class="demo-catalog-list-icon mdc-list-item__graphic"><img src="/images/ic_selection_control_24px.svg" /></span>
            <span class="mdc-list-item__text">
              Checkbox
              <span class="mdc-list-item__secondary-text">Multi-selection controls</span>
<<<<<<< HEAD
            </a>
          </li>
          <li class="mdc-list-item">
            <span class="catalog-list-icon mdc-list-item__start-detail"><img class="catalog-component-icon" src="/images/ic_menu_24px.svg" /></span>
            <a href="contextmenu.html" class="mdc-list-item__text">
              Context Menus
              <span class="mdc-list-item__secondary-text">Context menus</span>
            </a>
          </li>
          <li class="mdc-list-item">
            <span class="catalog-list-icon mdc-list-item__start-detail"><img class="catalog-component-icon" src="/images/ic_dialog_24px.svg" /></span>
            <a href="dialog.html" class="mdc-list-item__text">
=======
            </span>
          </a>
          <a href="dialog.html" role="listitem" class="mdc-list-item">
            <span class="demo-catalog-list-icon mdc-list-item__graphic"><img src="/images/ic_dialog_24px.svg" /></span>
            <span class="mdc-list-item__text">
>>>>>>> 4e0e17a2
              Dialog
              <span class="mdc-list-item__secondary-text">Secondary text</span>
            </span>
          </a>
          <a href="drawer/temporary-drawer.html" role="listitem" class="mdc-list-item">
            <span class="demo-catalog-list-icon mdc-list-item__graphic"><img src="/images/ic_side_navigation_24px.svg" /></span>
            <span class="mdc-list-item__text">
              Drawer
              <span class="mdc-list-item__secondary-text">Temporary</span>
            </span>
          </a>
          <a href="drawer/persistent-drawer.html" role="listitem" class="mdc-list-item">
            <span class="demo-catalog-list-icon mdc-list-item__graphic"><img src="/images/ic_side_navigation_24px.svg" /></span>
            <span class="mdc-list-item__text">
              Drawer
              <span class="mdc-list-item__secondary-text">Persistent</span>
            </span>
          </a>
          <a href="drawer/permanent-drawer-above-toolbar.html" role="listitem" class="mdc-list-item">
            <span class="demo-catalog-list-icon mdc-list-item__graphic"><img src="/images/ic_side_navigation_24px.svg" /></span>
            <span class="mdc-list-item__text">
              Drawer
              <span class="mdc-list-item__secondary-text">Permanent drawer above toolbar</span>
            </span>
          </a>
          <a href="drawer/permanent-drawer-below-toolbar.html" role="listitem" class="mdc-list-item">
            <span class="demo-catalog-list-icon mdc-list-item__graphic"><img src="/images/ic_side_navigation_24px.svg" /></span>
            <span class="mdc-list-item__text">
              Drawer
              <span class="mdc-list-item__secondary-text">Permanent drawer below toolbar</span>
            </span>
          </a>
          <a href="elevation.html" role="listitem" class="mdc-list-item">
            <span class="demo-catalog-list-icon mdc-list-item__graphic"><img src="/images/ic_shadow_24px.svg" /></span>
            <span class="mdc-list-item__text">
              Elevation
              <span class="mdc-list-item__secondary-text">Shadow for different elevations</span>
            </span>
          </a>
          <a href="fab.html" role="listitem" class="mdc-list-item">
            <span class="demo-catalog-list-icon mdc-list-item__graphic"><img src="/images/ic_button_24px.svg" /></span>
            <span class="mdc-list-item__text">
              Floating action button
              <span class="mdc-list-item__secondary-text">The primary action in an application</span>
            </span>
          </a>

          <a href="grid-list.html" role="listitem" class="mdc-list-item">
            <span class="demo-catalog-list-icon mdc-list-item__graphic"><img src="/images/ic_card_24px.svg" /></span>
            <span class="mdc-list-item__text">
              Grid list
              <span class="mdc-list-item__secondary-text">2D grid layouts</span>
            </span>
          </a>

          <a href="icon-toggle.html" role="listitem" class="mdc-list-item">
            <span class="demo-catalog-list-icon mdc-list-item__graphic"><img src="/images/ic_component_24px.svg" /></span>
            <span class="mdc-list-item__text">
              Icon toggle
              <span class="mdc-list-item__secondary-text">Toggling icon states</span>
            </span>
          </a>

          <a href="layout-grid.html" role="listitem" class="mdc-list-item">
            <span class="demo-catalog-list-icon mdc-list-item__graphic"><img src="/images/ic_card_24px.svg" /></span>
            <span class="mdc-list-item__text">
              Layout grid
              <span class="mdc-list-item__secondary-text">Grid and gutter support</span>
            </span>
          </a>

          <a href="linear-progress.html" role="listitem" class="mdc-list-item">
            <span class="demo-catalog-list-icon mdc-list-item__graphic"><img src="/images/ic_progress_activity.svg" /></span>
            <span class="mdc-list-item__text">
              Linear progress
              <span class="mdc-list-item__secondary-text">Fills from 0% to 100%, represented by bars</span>
            </span>
          </a>

          <a href="list.html" role="listitem" class="mdc-list-item">
            <span class="demo-catalog-list-icon mdc-list-item__graphic"><img src="/images/ic_list_24px.svg" /></span>
            <span class="mdc-list-item__text">
              List
              <span class="mdc-list-item__secondary-text">Item layouts in lists</span>
            </span>
          </a>


          <a href="radio.html" role="listitem" class="mdc-list-item">
            <span class="demo-catalog-list-icon mdc-list-item__graphic"><img src="/images/ic_radio_button_24px.svg" /></span>
            <span class="mdc-list-item__text">
              Radio buttons
              <span class="mdc-list-item__secondary-text">Single selection controls</span>
            </span>
          </a>

          <a href="ripple.html" role="listitem" class="mdc-list-item">
            <span class="demo-catalog-list-icon mdc-list-item__graphic"><img src="/images/ic_ripple_24px.svg" /></span>
            <span class="mdc-list-item__text">
              Ripple
              <span class="mdc-list-item__secondary-text">Touch ripple</span>
            </span>
          </a>

          <a href="select.html" role="listitem" class="mdc-list-item">
            <span class="demo-catalog-list-icon mdc-list-item__graphic"><img src="/images/ic_menu_24px.svg" /></span>
            <span class="mdc-list-item__text">
              Select
              <span class="mdc-list-item__secondary-text">Popover selection menus</span>
            </span>
          </a>

          <a href="simple-menu.html" role="listitem" class="mdc-list-item">
            <span class="demo-catalog-list-icon mdc-list-item__graphic"><img src="/images/ic_menu_24px.svg" /></span>
            <span class="mdc-list-item__text">
              Simple Menu
              <span class="mdc-list-item__secondary-text">Pop over menus</span>
            </span>
          </a>

          <a href="slider.html" role="listitem" class="mdc-list-item">
            <span class="demo-catalog-list-icon mdc-list-item__graphic"><img src="/images/slider.svg" /></span>
            <span class="mdc-list-item__text">
              Slider
              <span class="mdc-list-item__secondary-text">Range Controls</span>
            </span>
          </a>

          <a href="snackbar.html" role="listitem" class="mdc-list-item">
            <span class="demo-catalog-list-icon mdc-list-item__graphic"><img src="/images/ic_toast_24px.svg" /></span>
            <span class="mdc-list-item__text">
              Snackbar
              <span class="mdc-list-item__secondary-text">Transient messages</span>
            </span>
          </a>

          <a href="switch.html" role="listitem" class="mdc-list-item">
            <span class="demo-catalog-list-icon mdc-list-item__graphic"><img src="/images/ic_switch_24px.svg" /></span>
            <span class="mdc-list-item__text">
              Switch
              <span class="mdc-list-item__secondary-text">On off switches</span>
            </span>
          </a>

          <a href="tabs.html" role="listitem" class="mdc-list-item">
            <span class="demo-catalog-list-icon mdc-list-item__graphic"><img src="/images/ic_tabs_24px.svg" /></span>
            <span class="mdc-list-item__text">
              Tabs
              <span class="mdc-list-item__secondary-text">Tabs with support for icon and text labels</span>
            </span>
          </a>

          <a href="text-field.html" role="listitem" class="mdc-list-item">
            <span class="demo-catalog-list-icon mdc-list-item__graphic"><img src="/images/ic_text_field_24px.svg" /></span>
            <span class="mdc-list-item__text">
              Text field
              <span class="mdc-list-item__secondary-text">Single and multiline text fields</span>
            </span>
          </a>

          <a href="theme.html" role="listitem" class="mdc-list-item">
            <span class="demo-catalog-list-icon mdc-list-item__graphic"><img src="/images/ic_theme_24px.svg" /></span>
            <span class="mdc-list-item__text">
              Theme
              <span class="mdc-list-item__secondary-text">Using primary and secondary colors</span>
            </span>
          </a>

          <a href="toolbar/index.html" role="listitem" class="mdc-list-item">
            <span class="demo-catalog-list-icon mdc-list-item__graphic"><img src="/images/ic_toolbar_24px.svg" /></span>
            <span class="mdc-list-item__text">
              Toolbar
              <span class="mdc-list-item__secondary-text">Header and footers</span>
            </span>
          </a>

          <a href="typography.html" role="listitem" class="mdc-list-item">
            <span class="demo-catalog-list-icon mdc-list-item__graphic"><img src="/images/ic_typography_24px.svg" /></span>
            <span class="mdc-list-item__text">
              Typography
              <span class="mdc-list-item__secondary-text">Type hierarchy</span>
            </span>
          </a>
        </div>
      </nav>
    </main>
    <script src="/assets/material-components-web.js"></script>
  </body>
</html><|MERGE_RESOLUTION|>--- conflicted
+++ resolved
@@ -57,26 +57,11 @@
             <span class="mdc-list-item__text">
               Checkbox
               <span class="mdc-list-item__secondary-text">Multi-selection controls</span>
-<<<<<<< HEAD
-            </a>
-          </li>
-          <li class="mdc-list-item">
-            <span class="catalog-list-icon mdc-list-item__start-detail"><img class="catalog-component-icon" src="/images/ic_menu_24px.svg" /></span>
-            <a href="contextmenu.html" class="mdc-list-item__text">
-              Context Menus
-              <span class="mdc-list-item__secondary-text">Context menus</span>
-            </a>
-          </li>
-          <li class="mdc-list-item">
-            <span class="catalog-list-icon mdc-list-item__start-detail"><img class="catalog-component-icon" src="/images/ic_dialog_24px.svg" /></span>
-            <a href="dialog.html" class="mdc-list-item__text">
-=======
             </span>
           </a>
           <a href="dialog.html" role="listitem" class="mdc-list-item">
             <span class="demo-catalog-list-icon mdc-list-item__graphic"><img src="/images/ic_dialog_24px.svg" /></span>
             <span class="mdc-list-item__text">
->>>>>>> 4e0e17a2
               Dialog
               <span class="mdc-list-item__secondary-text">Secondary text</span>
             </span>

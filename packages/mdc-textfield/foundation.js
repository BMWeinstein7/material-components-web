/**
 * @license
 * Copyright 2016 Google Inc. All Rights Reserved.
 *
 * Licensed under the Apache License, Version 2.0 (the "License");
 * you may not use this file except in compliance with the License.
 * You may obtain a copy of the License at
 *
 *      http://www.apache.org/licenses/LICENSE-2.0
 *
 * Unless required by applicable law or agreed to in writing, software
 * distributed under the License is distributed on an "AS IS" BASIS,
 * WITHOUT WARRANTIES OR CONDITIONS OF ANY KIND, either express or implied.
 * See the License for the specific language governing permissions and
 * limitations under the License.
 */

import MDCFoundation from '@material/base/foundation';
import {MDCTextFieldAdapter, NativeInputType, FoundationMapType} from './adapter';
import MDCTextFieldBottomLineFoundation from './bottom-line/foundation';
/* eslint-disable no-unused-vars */
import MDCTextFieldHelperTextFoundation from './helper-text/foundation';
import MDCTextFieldIconFoundation from './icon/foundation';
import MDCTextFieldLabelFoundation from './label/foundation';
/* eslint-enable no-unused-vars */
import {cssClasses, strings} from './constants';


/**
 * @extends {MDCFoundation<!MDCTextFieldAdapter>}
 * @final
 */
class MDCTextFieldFoundation extends MDCFoundation {
  /** @return enum {string} */
  static get cssClasses() {
    return cssClasses;
  }

  /** @return enum {string} */
  static get strings() {
    return strings;
  }

  /**
   * {@see MDCTextFieldAdapter} for typing information on parameters and return
   * types.
   * @return {!MDCTextFieldAdapter}
   */
  static get defaultAdapter() {
    return /** @type {!MDCTextFieldAdapter} */ ({
      addClass: () => {},
      removeClass: () => {},
      registerTextFieldInteractionHandler: () => {},
      deregisterTextFieldInteractionHandler: () => {},
      registerInputInteractionHandler: () => {},
      deregisterInputInteractionHandler: () => {},
      registerBottomLineEventHandler: () => {},
      deregisterBottomLineEventHandler: () => {},
      getNativeInput: () => {},
    });
  }

  /**
   * @param {!MDCTextFieldAdapter=} adapter
   * @param {!FoundationMapType=} foundationMap Map from subcomponent names to their subfoundations.
   */
  constructor(adapter = /** @type {!MDCTextFieldAdapter} */ ({}),
    foundationMap = /** @type {!FoundationMapType} */ ({})) {
    super(Object.assign(MDCTextFieldFoundation.defaultAdapter, adapter));

    /** @type {!MDCTextFieldBottomLineFoundation|undefined} */
    this.bottomLine_ = foundationMap.bottomLine;
    /** @type {!MDCTextFieldHelperTextFoundation|undefined} */
    this.helperText_ = foundationMap.helperText;
    /** @type {!MDCTextFieldIconFoundation|undefined} */
    this.icon_ = foundationMap.icon;
    /** @type {!MDCTextFieldLabelFoundation|undefined} */
    this.label_ = foundationMap.label;

    /** @private {boolean} */
    this.isFocused_ = false;
    /** @private {boolean} */
    this.receivedUserInput_ = false;
    /** @private {boolean} */
    this.useCustomValidityChecking_ = false;
    /** @private {boolean} */
    this.isValid_ = true;
    /** @private {function(): undefined} */
    this.inputFocusHandler_ = () => this.activateFocus();
    /** @private {function(): undefined} */
    this.inputBlurHandler_ = () => this.deactivateFocus();
    /** @private {function(): undefined} */
    this.inputInputHandler_ = () => this.autoCompleteFocus();
    /** @private {function(!Event): undefined} */
    this.setPointerXOffset_ = (evt) => this.setBottomLineTransformOrigin(evt);
    /** @private {function(!Event): undefined} */
    this.textFieldInteractionHandler_ = () => this.handleTextFieldInteraction();
    /** @private {function(!Event): undefined} */
    this.bottomLineAnimationEndHandler_ = () => this.handleBottomLineAnimationEnd();
  }

  init() {
    this.adapter_.addClass(MDCTextFieldFoundation.cssClasses.UPGRADED);
    // Ensure label does not collide with any pre-filled value.
<<<<<<< HEAD
    this.styleLabel_(this.getValue() || undefined);
=======
    if (this.getNativeInput_().value && this.label_) {
      this.label_.floatAbove();
    }
>>>>>>> abbcc698

    this.adapter_.registerInputInteractionHandler('focus', this.inputFocusHandler_);
    this.adapter_.registerInputInteractionHandler('blur', this.inputBlurHandler_);
    this.adapter_.registerInputInteractionHandler('input', this.inputInputHandler_);
    ['mousedown', 'touchstart'].forEach((evtType) => {
      this.adapter_.registerInputInteractionHandler(evtType, this.setPointerXOffset_);
    });
    ['click', 'keydown'].forEach((evtType) => {
      this.adapter_.registerTextFieldInteractionHandler(evtType, this.textFieldInteractionHandler_);
    });
    this.adapter_.registerBottomLineEventHandler(
      MDCTextFieldBottomLineFoundation.strings.ANIMATION_END_EVENT, this.bottomLineAnimationEndHandler_);
  }

  destroy() {
    this.adapter_.removeClass(MDCTextFieldFoundation.cssClasses.UPGRADED);
    this.adapter_.deregisterInputInteractionHandler('focus', this.inputFocusHandler_);
    this.adapter_.deregisterInputInteractionHandler('blur', this.inputBlurHandler_);
    this.adapter_.deregisterInputInteractionHandler('input', this.inputInputHandler_);
    ['mousedown', 'touchstart'].forEach((evtType) => {
      this.adapter_.deregisterInputInteractionHandler(evtType, this.setPointerXOffset_);
    });
    ['click', 'keydown'].forEach((evtType) => {
      this.adapter_.deregisterTextFieldInteractionHandler(evtType, this.textFieldInteractionHandler_);
    });
    this.adapter_.deregisterBottomLineEventHandler(
      MDCTextFieldBottomLineFoundation.strings.ANIMATION_END_EVENT, this.bottomLineAnimationEndHandler_);
  }

  /**
   * Handles user interactions with the Text Field.
   */
  handleTextFieldInteraction() {
    if (this.adapter_.getNativeInput().disabled) {
      return;
    }
    this.receivedUserInput_ = true;
  }

  /**
   * Activates the text field focus state.
   */
  activateFocus() {
<<<<<<< HEAD
    this.isFocused_ = true;
    this.styleRoot_(undefined, this.isFocused_);
    this.styleLabel_(undefined, undefined, undefined, this.isFocused_);
    if (this.bottomLine_) {
      this.bottomLine_.activate();
    }
=======
    const {FOCUSED} = MDCTextFieldFoundation.cssClasses;
    this.adapter_.addClass(FOCUSED);
    if (this.bottomLine_) {
      this.bottomLine_.activate();
    }
    if (this.label_) {
      this.label_.floatAbove();
    }
>>>>>>> abbcc698
    if (this.helperText_) {
      this.helperText_.showToScreenReader();
    }
  }

  /**
   * Sets the bottom line's transform origin, so that the bottom line activate
   * animation will animate out from the user's click location.
   * @param {!Event} evt
   */
  setBottomLineTransformOrigin(evt) {
    if (this.bottomLine_) {
      this.bottomLine_.setTransformOrigin(evt);
    }
  }

  /**
   * Activates the Text Field's focus state in cases when the input value
   * changes without user input (e.g. programatically).
   */
  autoCompleteFocus() {
    if (!this.receivedUserInput_) {
      this.activateFocus();
    }
  }

  /**
   * Handles when bottom line animation ends, performing actions that must wait
   * for animations to finish.
   */
  handleBottomLineAnimationEnd() {
    // We need to wait for the bottom line to be entirely transparent
    // before removing the class. If we do not, we see the line start to
    // scale down before disappearing
    if (!this.isFocused_ && this.bottomLine_) {
      this.bottomLine_.deactivate();
    }
  }

  /**
   * Deactivates the Text Field's focus state.
   */
  deactivateFocus() {
<<<<<<< HEAD
    this.isFocused_ = false;
    const isValid = this.isValid();
    this.styleRoot_(isValid, this.isFocused_);
    this.styleLabel_(this.getValue(), isValid, this.isBadInput_(), this.isFocused_);
  }
=======
    const {FOCUSED} = MDCTextFieldFoundation.cssClasses;
    const input = this.getNativeInput_();
    const shouldRemoveLabelFloat = !input.value && !this.isBadInput_();

    this.isFocused_ = false;
    this.adapter_.removeClass(FOCUSED);
    if (this.label_) {
      this.label_.deactivateFocus(shouldRemoveLabelFloat);
    }
    if (shouldRemoveLabelFloat) {
      this.receivedUserInput_ = false;
    }
>>>>>>> abbcc698

  /**
   * @return {string} The value of the input Element.
   */
  getValue() {
    return this.getNativeInput_().value;
  }

  /**
   * @param {string} value The value to set on the input Element.
   */
<<<<<<< HEAD
  setValue(value) {
    this.getNativeInput_().value = value;
    const isValid = this.isValid();
    this.styleRoot_(isValid);
    this.styleLabel_(this.getValue(), isValid, this.isBadInput_());
=======
  changeValidity_(isValid) {
    const {INVALID} = MDCTextFieldFoundation.cssClasses;
    if (isValid) {
      this.adapter_.removeClass(INVALID);
    } else {
      this.adapter_.addClass(INVALID);
    }
    if (this.helperText_) {
      this.helperText_.setValidity(isValid);
    }
    if (this.label_) {
      this.label_.setValidity(isValid);
    }
>>>>>>> abbcc698
  }

  /**
   * @return {boolean} True if the Text Field input fails in converting the
   *     user-supplied value.
   * @private
   */
  isBadInput_() {
    return this.getNativeInput_().validity.badInput;
  }

  /**
   * @return {boolean} The result of native validity checking
   *     (ValidityState.valid).
   */
  isNativeInputValid_() {
    return this.getNativeInput_().validity.valid;
  }

  /**
   * @return {boolean} If a custom validity is set, returns that value.
   *     Otherwise, returns the result of native validity checks.
   */
  isValid() {
    return this.useCustomValidityChecking_
      ? this.isValid_ : this.isNativeInputValid_();
  }

  /**
   * @param {boolean} isValid Sets the validity state of the Text Field.
   */
  setValid(isValid) {
    this.useCustomValidityChecking_ = true;
    this.isValid_ = isValid;
    // Retrieve from the getter to ensure correct logic is applied.
    isValid = this.isValid();
    this.styleRoot_(isValid);
    this.styleLabel_(undefined, isValid);
  }

  /**
   * @return {boolean} True if the Text Field is disabled.
   */
  isDisabled() {
    return this.getNativeInput_().disabled;
  }

  /**
   * @param {boolean} disabled Sets the text-field disabled or enabled.
   */
  setDisabled(disabled) {
    this.getNativeInput_().disabled = disabled;
<<<<<<< HEAD
    this.styleRoot_(undefined, undefined, disabled);
  }

  /**
   * @return {boolean} True if the Text Field is required.
   */
  isRequired() {
    return this.getNativeInput_().required;
  }

  /**
   * @param {boolean} isRequired Sets the text-field required or not.
   */
  setRequired(isRequired) {
    this.getNativeInput_().required = isRequired;
    // Addition of the asterisk is automatic based on CSS, but validity checking
    // needs to be manually run.
    this.styleRoot_(this.isValid());
=======
    if (disabled) {
      this.adapter_.addClass(DISABLED);
      this.adapter_.removeClass(INVALID);
    } else {
      this.adapter_.removeClass(DISABLED);
    }
    if (this.icon_) {
      this.icon_.setDisabled(disabled);
    }
>>>>>>> abbcc698
  }

  /**
   * @param {string} content Sets the content of the helper text.
   */
  setHelperTextContent(content) {
    if (this.helperText_) {
      this.helperText_.setContent(content);
    }
  }

  /**
   * Styles the Text Field component's root Element based on the optional
   * params. If a param is not supplied, the method makes no changes related to
   * that param.
   * @param {boolean=} optIsValid
   * @param {boolean=} optIsFocused
   * @param {boolean=} optIsDisabled
   * @private
   */
  styleRoot_(optIsValid, optIsFocused, optIsDisabled) {
    const {DISABLED, FOCUSED, INVALID} = MDCTextFieldFoundation.cssClasses;

    if (optIsValid !== undefined) {
      const isValid = !!optIsValid;
      if (isValid) {
        this.adapter_.removeClass(INVALID);
      } else {
        this.adapter_.addClass(INVALID);
      }
      if (this.helperText_) {
        this.helperText_.setValidity(isValid);
      }
    }

    if (optIsFocused !== undefined) {
      if (!!optIsFocused) {
        this.adapter_.addClass(FOCUSED);
      } else {
        this.adapter_.removeClass(FOCUSED);
      }
    }

    if (optIsDisabled !== undefined) {
      if (!!optIsDisabled) {
        this.adapter_.addClass(DISABLED);
        this.adapter_.removeClass(INVALID);
        this.adapter_.setIconAttr('tabindex', '-1');
      } else {
        this.adapter_.removeClass(DISABLED);
        this.adapter_.setIconAttr('tabindex', '0');
      }
    }
  }

  // TODO(https://github.com/material-components/material-components-web/issues/1596)
  // Will eventually be handled by the Label sub-component.
  /**
   * Styles the Text Field's label to match the supplied optional params. If a
   * param is not supplied, the method makes no changes related to that param.
   * @param {string=} optValue
   * @param {boolean=} optIsValid
   * @param {boolean=} optIsBadInput
   * @param {boolean=} optIsFocused
   */
  styleLabel_(optValue, optIsValid, optIsBadInput, optIsFocused) {
    const {LABEL_FLOAT_ABOVE, LABEL_SHAKE} = MDCTextFieldFoundation.cssClasses;
    const isFocused = !!optIsFocused;

    if (optIsValid !== undefined || optIsFocused !== undefined) {
      if (!!optIsValid || isFocused) {
        this.adapter_.removeClassFromLabel(LABEL_SHAKE);
      } else {
        this.adapter_.addClassToLabel(LABEL_SHAKE);
      }
    }

    if (optValue !== undefined || optIsFocused !== undefined) {
      if (!!optValue || isFocused) {
        this.adapter_.addClassToLabel(LABEL_FLOAT_ABOVE);
      } else if (!optIsBadInput) {
        this.adapter_.removeClassFromLabel(LABEL_FLOAT_ABOVE);
        this.receivedUserInput_ = false;
      }
    }
  }

  /**
   * @return {!Element|!NativeInputType} The native text input from the
   * host environment, or a dummy if none exists.
   * @private
   */
  getNativeInput_() {
    return this.adapter_.getNativeInput() ||
    /** @type {!NativeInputType} */ ({
      value: '',
      disabled: false,
      validity: {
        badInput: false,
        valid: true,
      },
    });
  }
}

export default MDCTextFieldFoundation;<|MERGE_RESOLUTION|>--- conflicted
+++ resolved
@@ -102,13 +102,7 @@
   init() {
     this.adapter_.addClass(MDCTextFieldFoundation.cssClasses.UPGRADED);
     // Ensure label does not collide with any pre-filled value.
-<<<<<<< HEAD
     this.styleLabel_(this.getValue() || undefined);
-=======
-    if (this.getNativeInput_().value && this.label_) {
-      this.label_.floatAbove();
-    }
->>>>>>> abbcc698
 
     this.adapter_.registerInputInteractionHandler('focus', this.inputFocusHandler_);
     this.adapter_.registerInputInteractionHandler('blur', this.inputBlurHandler_);
@@ -152,23 +146,12 @@
    * Activates the text field focus state.
    */
   activateFocus() {
-<<<<<<< HEAD
     this.isFocused_ = true;
     this.styleRoot_(undefined, this.isFocused_);
     this.styleLabel_(undefined, undefined, undefined, this.isFocused_);
     if (this.bottomLine_) {
       this.bottomLine_.activate();
     }
-=======
-    const {FOCUSED} = MDCTextFieldFoundation.cssClasses;
-    this.adapter_.addClass(FOCUSED);
-    if (this.bottomLine_) {
-      this.bottomLine_.activate();
-    }
-    if (this.label_) {
-      this.label_.floatAbove();
-    }
->>>>>>> abbcc698
     if (this.helperText_) {
       this.helperText_.showToScreenReader();
     }
@@ -212,26 +195,11 @@
    * Deactivates the Text Field's focus state.
    */
   deactivateFocus() {
-<<<<<<< HEAD
     this.isFocused_ = false;
     const isValid = this.isValid();
     this.styleRoot_(isValid, this.isFocused_);
     this.styleLabel_(this.getValue(), isValid, this.isBadInput_(), this.isFocused_);
   }
-=======
-    const {FOCUSED} = MDCTextFieldFoundation.cssClasses;
-    const input = this.getNativeInput_();
-    const shouldRemoveLabelFloat = !input.value && !this.isBadInput_();
-
-    this.isFocused_ = false;
-    this.adapter_.removeClass(FOCUSED);
-    if (this.label_) {
-      this.label_.deactivateFocus(shouldRemoveLabelFloat);
-    }
-    if (shouldRemoveLabelFloat) {
-      this.receivedUserInput_ = false;
-    }
->>>>>>> abbcc698
 
   /**
    * @return {string} The value of the input Element.
@@ -243,27 +211,11 @@
   /**
    * @param {string} value The value to set on the input Element.
    */
-<<<<<<< HEAD
   setValue(value) {
     this.getNativeInput_().value = value;
     const isValid = this.isValid();
     this.styleRoot_(isValid);
     this.styleLabel_(this.getValue(), isValid, this.isBadInput_());
-=======
-  changeValidity_(isValid) {
-    const {INVALID} = MDCTextFieldFoundation.cssClasses;
-    if (isValid) {
-      this.adapter_.removeClass(INVALID);
-    } else {
-      this.adapter_.addClass(INVALID);
-    }
-    if (this.helperText_) {
-      this.helperText_.setValidity(isValid);
-    }
-    if (this.label_) {
-      this.label_.setValidity(isValid);
-    }
->>>>>>> abbcc698
   }
 
   /**
@@ -316,7 +268,6 @@
    */
   setDisabled(disabled) {
     this.getNativeInput_().disabled = disabled;
-<<<<<<< HEAD
     this.styleRoot_(undefined, undefined, disabled);
   }
 
@@ -335,17 +286,6 @@
     // Addition of the asterisk is automatic based on CSS, but validity checking
     // needs to be manually run.
     this.styleRoot_(this.isValid());
-=======
-    if (disabled) {
-      this.adapter_.addClass(DISABLED);
-      this.adapter_.removeClass(INVALID);
-    } else {
-      this.adapter_.removeClass(DISABLED);
-    }
-    if (this.icon_) {
-      this.icon_.setDisabled(disabled);
-    }
->>>>>>> abbcc698
   }
 
   /**
@@ -393,16 +333,15 @@
       if (!!optIsDisabled) {
         this.adapter_.addClass(DISABLED);
         this.adapter_.removeClass(INVALID);
-        this.adapter_.setIconAttr('tabindex', '-1');
       } else {
         this.adapter_.removeClass(DISABLED);
-        this.adapter_.setIconAttr('tabindex', '0');
-      }
-    }
-  }
-
-  // TODO(https://github.com/material-components/material-components-web/issues/1596)
-  // Will eventually be handled by the Label sub-component.
+      }
+      if (this.icon_) {
+        this.icon_.setDisabled(!!optIsDisabled);
+      }
+    }
+  }
+  
   /**
    * Styles the Text Field's label to match the supplied optional params. If a
    * param is not supplied, the method makes no changes related to that param.
@@ -425,9 +364,10 @@
 
     if (optValue !== undefined || optIsFocused !== undefined) {
       if (!!optValue || isFocused) {
-        this.adapter_.addClassToLabel(LABEL_FLOAT_ABOVE);
+        this.label_.floatAbove();
       } else if (!optIsBadInput) {
-        this.adapter_.removeClassFromLabel(LABEL_FLOAT_ABOVE);
+        //TODO: add/adjust a method to MDCTextFieldLabel which allows for removing the float
+        //this.adapter_.removeClassFromLabel(LABEL_FLOAT_ABOVE);
         this.receivedUserInput_ = false;
       }
     }

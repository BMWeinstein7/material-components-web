<!DOCTYPE html>
<!--
  Copyright 2016 Google Inc. All rights reserved.

  Licensed under the Apache License, Version 2.0 (the "License");
  you may not use this file except in compliance with the License.
  You may obtain a copy of the License at

      https://www.apache.org/licenses/LICENSE-2.0

  Unless required by applicable law or agreed to in writing, software
  distributed under the License is distributed on an "AS IS" BASIS,
  WITHOUT WARRANTIES OR CONDITIONS OF ANY KIND, either express or implied.
  See the License for the specific language governing permissions and
  limitations under the License
-->
<html>
  <head>
    <meta charset="utf-8">
    <title>Drawer Below Toolbar - Material Components Catalog</title>
    <meta name="viewport" content="width=device-width, initial-scale=1">
    <link rel="icon" type="image/png" href="/images/logo_components_color_2x_web_48dp.png">
    <script src="/assets/drawer/drawer.css.js"></script>
    <script src="/assets/radio.css.js"></script>
    <link rel="stylesheet" href="https://fonts.googleapis.com/css?family=Roboto+Mono">
    <link rel="stylesheet" href="https://fonts.googleapis.com/css?family=Roboto:300,400,500">
    <link rel="stylesheet" href="https://fonts.googleapis.com/icon?family=Material+Icons">
  </head>
  <body class="mdc-typography demo-body demo-body--drawer-below">
    <header class="mdc-toolbar mdc-toolbar--fixed">
      <div class="mdc-toolbar__row">
        <section class="mdc-toolbar__section mdc-toolbar__section--align-start">
          <span class="catalog-back">
            <a href="/" class="mdc-toolbar__menu-icon demo-toolbar__menu-icon"><i class="material-icons">&#xE5C4;</i></a>
          </span>
          <span class="mdc-toolbar__title catalog-title">Permanent Drawer Below Toolbar</span>
        </section>
      </div>
    </header>

<<<<<<< HEAD
    <div class="demo-content demo-content--drawer-below mdc-toolbar-fixed-adjust">
      <nav class="mdc-permanent-drawer">
=======
    <div class="demo-content mdc-toolbar-fixed-adjust">
      <nav id="demo-drawer" class="mdc-drawer mdc-drawer--permanent demo-drawer">
>>>>>>> 921a41f1
        <div class="mdc-list-group">
          <nav class="mdc-list">
            <a class="mdc-list-item mdc-list-item--selected demo-drawer-list-item" href="#">
              <i class="material-icons mdc-list-item__graphic" aria-hidden="true">inbox</i>Inbox
            </a>
            <a class="mdc-list-item demo-drawer-list-item" href="#">
              <i class="material-icons mdc-list-item__graphic" aria-hidden="true">star</i>Star
            </a>
            <a class="mdc-list-item demo-drawer-list-item" href="#">
              <i class="material-icons mdc-list-item__graphic" aria-hidden="true">send</i>Sent Mail
            </a>
            <a class="mdc-list-item demo-drawer-list-item" href="#">
              <i class="material-icons mdc-list-item__graphic" aria-hidden="true">drafts</i>Drafts
            </a>
          </nav>

          <hr class="mdc-list-divider">

          <nav class="mdc-list">
            <a class="mdc-list-item demo-drawer-list-item" href="#">
              <i class="material-icons mdc-list-item__graphic" aria-hidden="true">email</i>All Mail
            </a>
            <a class="mdc-list-item demo-drawer-list-item" href="#">
              <i class="material-icons mdc-list-item__graphic" aria-hidden="true">delete</i>Trash
            </a>
            <a class="mdc-list-item demo-drawer-list-item" href="#">
              <i class="material-icons mdc-list-item__graphic" aria-hidden="true">report</i>Spam
            </a>
          </nav>
        </div>
      </nav>
      <main class="demo-main">
        <h1 class="mdc-typography--display1">Permanent Drawer</h1>
        <p class="mdc-typography--body1">It sits to the left of this content.</p>

        <div id="demo-radio-buttons">
          <div class="mdc-form-field">
            <div class="mdc-radio">
              <input class="mdc-radio__native-control" type="radio" id="theme-radio-default" name="theme" checked>
              <div class="mdc-radio__background">
                <div class="mdc-radio__outer-circle"></div>
                <div class="mdc-radio__inner-circle"></div>
              </div>
            </div>
            <label for="theme-radio-default">Default</label>
          </div>
          <div class="mdc-form-field">
            <div class="mdc-radio">
              <input class="mdc-radio__native-control" type="radio" id="theme-radio-custom" name="theme">
              <div class="mdc-radio__background">
                <div class="mdc-radio__outer-circle"></div>
                <div class="mdc-radio__inner-circle"></div>
              </div>
            </div>
            <label for="theme-radio-custom">Custom Theme</label>
          </div>
          <div class="mdc-form-field">
            <div class="mdc-radio">
              <input class="mdc-radio__native-control" type="radio" id="theme-radio-accessible" name="theme">
              <div class="mdc-radio__background">
                <div class="mdc-radio__outer-circle"></div>
                <div class="mdc-radio__inner-circle"></div>
              </div>
            </div>
            <label for="theme-radio-accessible">Accessible Theme</label>
          </div>
        </div>

        <div class="extra-content-wrapper">
          <button id="toggle-wide">Toggle extra-wide content</button>
          <div id="extra-wide-content" class="mdc-elevation--z2">&nbsp;</div>
        </div>
        <div class="extra-content-wrapper">
          <button id="toggle-tall">Toggle extra-tall content</button>
          <div id="extra-tall-content" class="mdc-elevation--z2">&nbsp;</div>
        </div>
      </main>
    </div>

    <script type="text/javascript">
      var extraWide = document.querySelector('#extra-wide-content');
      extraWide.style.display = 'none';
      document.querySelector('#toggle-wide').addEventListener('click', function() {
        extraWide.style.display = extraWide.style.display ? '' : 'none';
      });
      var extraTall = document.querySelector('#extra-tall-content');
      extraTall.style.display = 'none';
      document.querySelector('#toggle-tall').addEventListener('click', function() {
        extraTall.style.display = extraTall.style.display ? '' : 'none';
      });

      // Demonstrate application of --activated modifier to drawer menu items
      var activatedClass = 'mdc-list-item--selected';
      document.querySelector('.mdc-drawer').addEventListener('click', function(event) {
        var el = event.target;
        while (!el.classList.contains('mdc-list-item') && el) {
          el = el.parentNode;
        }
        if (el) {
          var activatedItem = document.querySelector('.' + activatedClass);
          if (activatedItem) {
            activatedItem.classList.remove(activatedClass);
          }
          event.target.classList.add(activatedClass);
        }
      });

      var drawerEl = document.getElementById('demo-drawer');
      var radioEl = document.querySelector('#demo-radio-buttons');
      radioEl.addEventListener('change', function(e) {
        drawerEl.classList.remove('demo-drawer--custom');
        drawerEl.classList.remove('demo-drawer--accessible');

        if(e.target.id === 'accessible') {
          drawerEl.classList.add('demo-drawer--accessible');
        } else if(e.target.id === 'custom') {
          drawerEl.classList.add('demo-drawer--custom');
        }
      });
    </script>
  </body>
</html><|MERGE_RESOLUTION|>--- conflicted
+++ resolved
@@ -38,13 +38,8 @@
       </div>
     </header>
 
-<<<<<<< HEAD
     <div class="demo-content demo-content--drawer-below mdc-toolbar-fixed-adjust">
-      <nav class="mdc-permanent-drawer">
-=======
-    <div class="demo-content mdc-toolbar-fixed-adjust">
       <nav id="demo-drawer" class="mdc-drawer mdc-drawer--permanent demo-drawer">
->>>>>>> 921a41f1
         <div class="mdc-list-group">
           <nav class="mdc-list">
             <a class="mdc-list-item mdc-list-item--selected demo-drawer-list-item" href="#">
